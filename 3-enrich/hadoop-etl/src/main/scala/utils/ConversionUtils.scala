/*
 * Copyright (c) 2012-2013 SnowPlow Analytics Ltd. All rights reserved.
 *
 * This program is licensed to you under the Apache License Version 2.0,
 * and you may not use this file except in compliance with the Apache License Version 2.0.
 * You may obtain a copy of the Apache License Version 2.0 at http://www.apache.org/licenses/LICENSE-2.0.
 *
 * Unless required by applicable law or agreed to in writing,
 * software distributed under the Apache License Version 2.0 is distributed on an
 * "AS IS" BASIS, WITHOUT WARRANTIES OR CONDITIONS OF ANY KIND, either express or implied.
 * See the Apache License Version 2.0 for the specific language governing permissions and limitations there under.
 */
package com.snowplowanalytics.snowplow.enrich.hadoop
package utils

// Java
import java.net.URLDecoder
import java.net.URI
import java.lang.{Integer => JInteger}
<<<<<<< HEAD
import java.lang.{Float => JFloat}
import java.lang.{Byte => JByte}
=======
import java.math.{BigDecimal => JBigDecimal}
>>>>>>> 96bc6097

// Scalaz
import scalaz._
import Scalaz._

/**
 * General-purpose utils to help the
 * ETL process along.
 */
object ConversionUtils {

  /**
   * Simple case class wrapper around the
   * components of a URI.
   */
  case class UriComponents(
      // Required
      scheme: String,
      host: String,
      port: JInteger,
      // Optional
      path: Option[String],
      query: Option[String],
      fragment: Option[String])

  /**
   * Explodes a URI into its 6 components
   * pieces. Simple code but we use it
   * in multiple places
   *
   * @param uri The URI to explode into its
   *        constituent pieces
   *
   * @return The 6 components in a UriComponents
   *         case class
   */
  def explodeUri(uri: URI): UriComponents = {

    val port = uri.getPort

    // TODO: should we be using decodeString below instead?
    // Trouble is we can't be sure of the querystring's encoding.
    val query    = fixTabsNewlines(uri.getQuery)
    val path     = fixTabsNewlines(uri.getPath)
    val fragment = fixTabsNewlines(uri.getFragment)

    UriComponents(
      scheme   = uri.getScheme,
      host     = uri.getHost,
      port     = if (port == -1) 80 else port,
      path     = path,
      query    = query,
      fragment = fragment
      )
  }

  /**
   * Replaces tabs with four spaces and removes
   * newlines altogether.
   *
   * Useful to prepare user-created strings for
   * fragile storage formats like TSV.
   *
   * @param str The String to fix

   * @return The String with tabs and newlines fixed.
   */
  def fixTabsNewlines(str: String): Option[String] = {
    val f = for {
      s <- Option(str)
      r = s.replaceAll("\\t", "    ")
           .replaceAll("\\p{Cntrl}", "") // Any other control character
    } yield r
    if (f == Some("")) None else f
  }

  /**
   * Decodes a String in the specific encoding,
   * also removing:
   * * Newlines - because they will break Hive
   * * Tabs - because they will break non-Hive
   *          targets (e.g. Infobright)
   *
   * IMPLDIFF: note that this version, unlike
   * the Hive serde version, does not call
   * cleanUri. This is because we cannot assume
   * that str is a URI which needs 'cleaning'.
   *
   * TODO: simplify this when we move to a more
   * robust output format (e.g. Avro) - as then
   * no need to remove line breaks, tabs etc
   *
   * @param enc The encoding of the String
   * @param field The name of the field 
   * @param str The String to decode
   *
   * @return a Scalaz Validation, wrapping either
   *         an error String or the decoded String
   */
  val decodeString: (String, String, String) => Validation[String, String] = (enc, field, str) =>
    try {
      // TODO: switch to style of fixTabsNewlines above
      // TODO: potentially switch to using fixTabsNewlines too to avoid duplication
      val s = Option(str).getOrElse("")
      val d = URLDecoder.decode(s, enc)
      val r = d.replaceAll("(\\r|\\n)", "")
               .replaceAll("\\t", "    ")
      r.success
    } catch {
      case e =>
        "Exception decoding [%s] from [%s] encoding: [%s]".format(str, enc, e.getMessage).fail
    }

  /**
   * A wrapper around Java's
   * URI.create().
   *
   * Exceptions thrown by
   * URI.create():
   * 1. NullPointerException
   *    if uri is null
   * 2. IllegalArgumentException
   *    if uri violates RFC 2396
   *
   * @param uri The URI string to
   *        convert
   * @return an Option-boxed URI object, or an
   *         error message, all
   *         wrapped in a Validation
   */       
  def stringToUri(uri: String): Validation[String, Option[URI]] =
    try {
      Some(URI.create(uri)).success
    } catch {
      case e: NullPointerException => None.success
      case e: IllegalArgumentException => "Provided URI string [%s] violates RFC 2396: [%s]".format(uri, e.getMessage).fail
      case e => "Unexpected error creating URI from string [%s]: [%s]".format(uri, e.getMessage).fail
    }

  /**
   * Extract a Scala Int from
   * a String, or error.
   *
   * @param str The String
   *        which we hope is an
   *        Int
   * @param field The name of the
   *        field we are trying to
   *        process. To use in our
   *        error message
   * @return a Scalaz Validation,
   *         being either a
   *         Failure String or
   *         a Success JInt
   */
  val stringToJInteger: (String, String) => Validation[String, JInteger] = (field, str) =>
    try {
      val jint: JInteger = str.toInt
      jint.success
    } catch {
      case nfe: NumberFormatException =>
        "Field [%s]: cannot convert [%s] to Int".format(field, str).fail
    }

  /**
   * Convert a String to a String containing a
   * Redshift-compatible Double.
   *
   * Necessary because Redshift does not support all
   * Java Double syntaxes e.g. "3.4028235E38"
   *
   * Note that this code does NOT check that the
   * value will fit within a Redshift Double -
   * meaning Redshift may silently round this number
   * on load.
   *
   * @param str The String which we hope contains
   *        a Double
   * @param field The name of the field we are
   *        validating. To use in our error message
   * @return a Scalaz Validation, being either
   *         a Failure String or a Success String
   */
  val stringToDoublelike: (String, String) => Validation[String, String] = (field, str) =>
    try {
      if (str == "null") { // LEGACY. Yech, to handle a bug in the JavaScript tracker
        null.asInstanceOf[String].success
      } else {
        val jbigdec = new JBigDecimal(str)
        jbigdec.toPlainString.success // Strip scientific notation
      }
    } catch {
      case nfe: NumberFormatException =>
        "Field [%s]: cannot convert [%s] to Double-like String".format(field, str).fail
    }

  /**
   * Extract a Scala Byte from
   * a String, or error.
   *
   * @param str The String
   *        which we hope is an
   *        Byte
   * @param field The name of the
   *        field we are trying to
   *        process. To use in our
   *        error message
   * @return a Scalaz Validation,
   *         being either a
   *         Failure String or
   *         a Success Byte
   */
  val stringToJByte: (String, String) => Validation[String, JByte] = (field, str) =>
    try {
      val jbyte: JByte = str.toByte
      jbyte.success
    } catch {
      case nfe: NumberFormatException =>
        "Field [%s]: cannot convert [%s] to Byte".format(field, str).fail
    }

  /**
   * Converts a String of value "1" or "0"
   * to true or false respectively.
   *
   * @param str The String to convert
   * @return True for "1", false for "0", or
   *         an error message for any other
   *         value, all boxed in a Scalaz
   *         Validation
   */
  def stringToBoolean(str: String): Validation[String, Boolean] = 
    if (str == "1") {
      true.success
    } else if (str == "0") {
      false.success
    } else {
      "Cannot convert [%s] to boolean, only 1 or 0.".format(str).fail
    }

  /**
   * Truncates a String - useful for making sure
   * Strings can't overflow a database field.
   *
   * @param str The String to truncate
   * @param length The maximum length of the String
   *        to keep
   * @return the truncated String
   */
  def truncate(str: String, length: Int): String =
    if (str == null) {
      null
    } else {
      str.take(length)
    }

  /**
   * Helper to convert a Boolean value to a Byte.
   * Does not require any validation.
   *
   * @param bool The Boolean to convert into a Byte
   * @return 0 if false, 1 if true
   */
  def booleanToJByte(bool: Boolean): JByte =
    (if (bool) 1 else 0).toByte

  /**
   * Helper to convert a Byte value
   * (1 or 0) into a Boolean.
   *
   * @param b The Byte to turn
   *        into a Boolean
   * @return the Boolean value of b, or
   *         an error message if b is
   *         not 0 or 1 - all boxed in a
   *         Scalaz Validation 
   */
  def byteToBoolean(b: Byte): Validation[String, Boolean] =
    if (b == 0)
      false.success
    else if (b == 1)
      true.success
    else
      "Cannot convert byte [%s] to boolean, only 1 or 0.".format(b).fail
}<|MERGE_RESOLUTION|>--- conflicted
+++ resolved
@@ -17,12 +17,8 @@
 import java.net.URLDecoder
 import java.net.URI
 import java.lang.{Integer => JInteger}
-<<<<<<< HEAD
-import java.lang.{Float => JFloat}
+import java.math.{BigDecimal => JBigDecimal}
 import java.lang.{Byte => JByte}
-=======
-import java.math.{BigDecimal => JBigDecimal}
->>>>>>> 96bc6097
 
 // Scalaz
 import scalaz._
